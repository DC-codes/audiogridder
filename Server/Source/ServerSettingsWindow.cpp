/*
 * Copyright (c) 2020 Andreas Pohl
 * Licensed under MIT (https://github.com/apohl79/audiogridder/blob/master/COPYING)
 *
 * Author: Andreas Pohl
 */

#include "ServerSettingsWindow.hpp"
#include "App.hpp"
#include "WindowPositions.hpp"

namespace e47 {

ServerSettingsWindow::ServerSettingsWindow(App* app)
    : DocumentWindow("Server Settings",
                     LookAndFeel::getDefaultLookAndFeel().findColour(ResizableWindow::backgroundColourId),
                     DocumentWindow::closeButton),
      LogTag("settings"),
      m_app(app) {
    traceScope();
    setUsingNativeTitleBar(true);

    int totalWidth = 500;
    int totalHeight = 80;
    int borderLR = 15;  // left/right border
    int borderTB = 15;  // top/bottom border
    int rowHeight = 30;

    int fieldWidth = 50;
    int wideFieldWidth = 250;
    int fieldHeight = 25;
    int labelWidth = 250;
    int labelHeight = 35;
    int headerHeight = 18;
    int checkBoxWidth = 25;
    int checkBoxHeight = 25;
    int largeFieldRows = 2;
    int largeFieldWidth = 250;
    int largeFieldHeight = largeFieldRows * rowHeight - 10;

    int saveButtonWidth = 125;
    int saveButtonHeight = 30;

    auto getLabelBounds = [&](int r) {
        return juce::Rectangle<int>(borderLR, borderTB + r * rowHeight, labelWidth, labelHeight);
    };
    auto getFieldBounds = [&](int r) {
        return juce::Rectangle<int>(totalWidth - fieldWidth - borderLR, borderTB + r * rowHeight + 3, fieldWidth,
                                    fieldHeight);
    };
    auto getWideFieldBounds = [&](int r) {
        return juce::Rectangle<int>(totalWidth - wideFieldWidth - borderLR, borderTB + r * rowHeight + 3,
                                    wideFieldWidth, fieldHeight);
    };
    auto getCheckBoxBounds = [&](int r) {
        return juce::Rectangle<int>(totalWidth - checkBoxWidth - borderLR, borderTB + r * rowHeight + 3, checkBoxWidth,
                                    checkBoxHeight);
    };
    auto getLargeFieldBounds = [&](int r) {
        return juce::Rectangle<int>(totalWidth - largeFieldWidth - borderLR, borderTB + r * rowHeight + 3,
                                    largeFieldWidth, largeFieldHeight);
    };
    auto getHeaderBounds = [&](int r) {
        return juce::Rectangle<int>(borderLR, borderTB + r * rowHeight + 7, totalWidth - borderLR * 2, headerHeight);
    };

    int row = 0;
    String tmpStr;

    auto label = std::make_unique<Label>();
    label->setText("Server Name:", NotificationType::dontSendNotification);
    label->setBounds(getLabelBounds(row));
    addChildAndSetID(label.get(), "lbl");
    m_components.push_back(std::move(label));

    m_nameText.setText(m_app->getServer().getName());
    m_nameText.setBounds(getWideFieldBounds(row));
    addChildAndSetID(&m_nameText, "name");

    row++;

    label = std::make_unique<Label>();
    label->setText("Server ID:", NotificationType::dontSendNotification);
    label->setBounds(getLabelBounds(row));
    addChildAndSetID(label.get(), "lbl");
    m_components.push_back(std::move(label));

    int idConfig = m_app->getServer().getId(true);
    String id;
    id << idConfig;
    m_idText.setText(id);
    m_idText.setBounds(getFieldBounds(row));
    addChildAndSetID(&m_idText, "id");

    row++;

    int idReal = m_app->getServer().getId();
    if (idConfig != idReal) {
        // server started with -id where the passed id is different from the config
        label = std::make_unique<Label>();
        label->setText("Server ID (commandline override):", NotificationType::dontSendNotification);
        label->setBounds(getLabelBounds(row));
        label->setAlpha(0.5f);
        addChildAndSetID(label.get(), "lbl");
        m_components.push_back(std::move(label));

        String idOverride;
        idOverride << idReal;

        label = std::make_unique<Label>();
        label->setText(idOverride, NotificationType::dontSendNotification);
        label->setBounds(getFieldBounds(row));
        label->setAlpha(0.5f);
        addChildAndSetID(label.get(), "lbl");
        m_components.push_back(std::move(label));

        row++;
    }

    label = std::make_unique<Label>();
<<<<<<< HEAD
    label->setText("Client Sandboxing:", NotificationType::dontSendNotification);
    label->setBounds(getLabelBounds(row));
    addChildAndSetID(label.get(), "lbl");
    m_components.push_back(std::move(label));

    m_sandbox.setBounds(getCheckBoxBounds(row));
    m_sandbox.setToggleState(m_app->getServer().getSandboxing(), NotificationType::dontSendNotification);
    addChildAndSetID(&m_sandbox, "sandbox");

=======
    label->setText("Plugin Formats", NotificationType::dontSendNotification);
    label->setJustificationType(Justification::centredTop);
    label->setBounds(getHeaderBounds(row));
    label->setColour(Label::backgroundColourId, Colours::white.withAlpha(0.08f));
    label->setColour(Label::outlineColourId, Colours::white.withAlpha(0.03f));
    label->setAlpha(0.6f);
    addChildAndSetID(label.get(), "lbl");
    m_components.push_back(std::move(label));

>>>>>>> 29615d93
    row++;

#ifdef JUCE_MAC
    label = std::make_unique<Label>();
    label->setText("AudioUnit Support:", NotificationType::dontSendNotification);
    label->setBounds(getLabelBounds(row));
    addChildAndSetID(label.get(), "lbl");
    m_components.push_back(std::move(label));

    m_auSupport.setBounds(getCheckBoxBounds(row));
    m_auSupport.setToggleState(m_app->getServer().getEnableAU(), NotificationType::dontSendNotification);
    addChildAndSetID(&m_auSupport, "au");

    row++;
#endif

    label = std::make_unique<Label>();
    label->setText("VST3 Support:", NotificationType::dontSendNotification);
    label->setBounds(getLabelBounds(row));
    addChildAndSetID(label.get(), "lbl");
    m_components.push_back(std::move(label));

    m_vst3Support.setBounds(getCheckBoxBounds(row));
    m_vst3Support.setToggleState(m_app->getServer().getEnableVST3(), NotificationType::dontSendNotification);
    addChildAndSetID(&m_vst3Support, "vst");

    row++;

    label = std::make_unique<Label>();
    tmpStr = "VST3 Custom Folders";
    tmpStr << newLine << "(one folder per line):";
    label->setText(tmpStr, NotificationType::dontSendNotification);
    label->setBounds(getLabelBounds(row));
    addChildAndSetID(label.get(), "lbl");
    m_components.push_back(std::move(label));

    m_vst3Folders.setBounds(getLargeFieldBounds(row));
    m_vst3Folders.setMultiLine(true, false);
    m_vst3Folders.setReturnKeyStartsNewLine(true);
    addChildAndSetID(&m_vst3Folders, "vst3fold");

    tmpStr = "";
    for (auto& folder : m_app->getServer().getVST3Folders()) {
        tmpStr << folder << newLine;
    }
    m_vst3Folders.setText(tmpStr);

    row += largeFieldRows;

    label = std::make_unique<Label>();
    label->setText("VST2 Support:", NotificationType::dontSendNotification);
    label->setBounds(getLabelBounds(row));
    addChildAndSetID(label.get(), "lbl");
    m_components.push_back(std::move(label));

    m_vst2Support.setBounds(getCheckBoxBounds(row));
    m_vst2Support.setToggleState(m_app->getServer().getEnableVST2(), NotificationType::dontSendNotification);
    addChildAndSetID(&m_vst2Support, "vst2");

    row++;

    label = std::make_unique<Label>();
    tmpStr = "VST2 Custom Folders";
    tmpStr << newLine << "(one folder per line):";
    label->setText(tmpStr, NotificationType::dontSendNotification);
    label->setBounds(getLabelBounds(row));
    addChildAndSetID(label.get(), "lbl");
    m_components.push_back(std::move(label));

    m_vst2Folders.setBounds(getLargeFieldBounds(row));
    m_vst2Folders.setMultiLine(true, false);
    m_vst2Folders.setReturnKeyStartsNewLine(true);
    addChildAndSetID(&m_vst2Folders, "vst2fold");

    tmpStr = "";
    for (auto& folder : m_app->getServer().getVST2Folders()) {
        tmpStr << folder << newLine;
    }
    m_vst2Folders.setText(tmpStr);

    row += largeFieldRows;

    label = std::make_unique<Label>();
    label->setText("Do not include VST standard folders:", NotificationType::dontSendNotification);
    label->setBounds(getLabelBounds(row));
    addChildAndSetID(label.get(), "lbl");
    m_components.push_back(std::move(label));

    m_vstNoStandardFolders.setBounds(getCheckBoxBounds(row));
    m_vstNoStandardFolders.setToggleState(m_app->getServer().getVSTNoStandardFolders(),
                                          NotificationType::dontSendNotification);
    addChildAndSetID(&m_vstNoStandardFolders, "vstnostandarddirs");

    row++;

    label = std::make_unique<Label>();
    label->setText("Screen Capturing", NotificationType::dontSendNotification);
    label->setJustificationType(Justification::centredTop);
    label->setBounds(getHeaderBounds(row));
    label->setColour(Label::backgroundColourId, Colours::white.withAlpha(0.08f));
    label->setColour(Label::outlineColourId, Colours::white.withAlpha(0.03f));
    label->setAlpha(0.6f);
    addChildAndSetID(label.get(), "lbl");
    m_components.push_back(std::move(label));

    row++;

    label = std::make_unique<Label>();
    label->setText("Screen Capturing Mode:", NotificationType::dontSendNotification);
    label->setBounds(getLabelBounds(row));
    addChildAndSetID(label.get(), "lbl");
    m_components.push_back(std::move(label));

    m_screenCapturingMode.setBounds(getWideFieldBounds(row));
    m_screenCapturingMode.addItem("FFmpeg (webp)", 1);
    m_screenCapturingMode.addItem("FFmpeg (mjpeg)", 2);
    m_screenCapturingMode.addItem("Legacy", 3);
    m_screenCapturingMode.addItem("Disabled", 4);
    int mode = 1;
    if (m_app->getServer().getScreenCapturingOff()) {
        mode = 4;
    } else if (!m_app->getServer().getScreenCapturingFFmpeg()) {
        mode = 3;
    } else {
        switch (m_app->getServer().getScreenCapturingFFmpegEncoder()) {
            case ScreenRecorder::WEBP:
                mode = 1;
                break;
            case ScreenRecorder::MJPEG:
                mode = 2;
                break;
        }
    }
    m_screenCapturingMode.setSelectedId(mode, NotificationType::dontSendNotification);
    m_screenCapturingMode.onChange = [this] {
        if (m_screenCapturingMode.getSelectedId() != 3) {
            m_screenDiffDetectionLbl.setAlpha(0.5);
            m_screenDiffDetection.setEnabled(false);
            m_screenDiffDetection.setAlpha(0.5);
            m_screenJpgQualityLbl.setAlpha(0.5);
            m_screenJpgQuality.setEnabled(false);
            m_screenJpgQuality.setAlpha(0.5);

            m_screenCapturingQualityLbl.setAlpha(1);
            m_screenCapturingQuality.setAlpha(1);
            m_screenCapturingQuality.setEnabled(true);
        } else {
            m_screenDiffDetectionLbl.setAlpha(1);
            m_screenDiffDetection.setEnabled(true);
            m_screenDiffDetection.setAlpha(1);
            m_screenJpgQualityLbl.setAlpha(1);
            m_screenJpgQuality.setEnabled(true);
            m_screenJpgQuality.setAlpha(1);

            m_screenCapturingQualityLbl.setAlpha(0.5);
            m_screenCapturingQuality.setAlpha(0.5);
            m_screenCapturingQuality.setEnabled(false);

            if (nullptr != m_screenDiffDetection.onClick) {
                m_screenDiffDetection.onClick();
            }
        }
    };
    m_screenCapturingMode.onChange();
    addChildAndSetID(&m_screenCapturingMode, "captmode");

    row++;

    label = std::make_unique<Label>();
    m_screenCapturingQualityLbl.setText("Screen Capturing Quality:", NotificationType::dontSendNotification);
    m_screenCapturingQualityLbl.setBounds(getLabelBounds(row));
    addChildAndSetID(&m_screenCapturingQualityLbl, "lbl");

    m_screenCapturingQuality.setBounds(getWideFieldBounds(row));
    m_screenCapturingQuality.addItem("High", ScreenRecorder::ENC_QUALITY_HIGH + 1);
    m_screenCapturingQuality.addItem("Medium", ScreenRecorder::ENC_QUALITY_MEDIUM + 1);
    m_screenCapturingQuality.addItem("Low", ScreenRecorder::ENC_QUALITY_LOW + 1);
    m_screenCapturingQuality.setSelectedId(m_app->getServer().getScreenCapturingFFmpegQuality() + 1);

    addChildAndSetID(&m_screenCapturingQuality, "captqual");

    row++;

    m_screenDiffDetectionLbl.setText("Legacy Diff Detection:", NotificationType::dontSendNotification);
    m_screenDiffDetectionLbl.setBounds(getLabelBounds(row));
    addChildAndSetID(&m_screenDiffDetectionLbl, "lbl");

    m_screenDiffDetection.setBounds(getCheckBoxBounds(row));
    m_screenDiffDetection.setToggleState(m_app->getServer().getScreenDiffDetection(),
                                         NotificationType::dontSendNotification);
    m_screenDiffDetection.onClick = [this] {
        if (m_screenCapturingMode.getSelectedId() == 2) {
            if (m_screenDiffDetection.getToggleState()) {
                m_screenJpgQualityLbl.setAlpha(0.5);
                m_screenJpgQuality.setEnabled(false);
                m_screenJpgQuality.setAlpha(0.5);
            } else {
                m_screenJpgQualityLbl.setAlpha(1);
                m_screenJpgQuality.setEnabled(true);
                m_screenJpgQuality.setAlpha(1);
            }
        }
    };
    m_screenDiffDetection.onClick();
    addChildAndSetID(&m_screenDiffDetection, "diff");

    row++;

    m_screenJpgQualityLbl.setText("Legacy Quality (0.1-1.0):", NotificationType::dontSendNotification);
    m_screenJpgQualityLbl.setBounds(getLabelBounds(row));
    addChildAndSetID(&m_screenJpgQualityLbl, "lbl");

    String q;
    q << m_app->getServer().getScreenQuality();
    m_screenJpgQuality.setText(q);
    m_screenJpgQuality.setBounds(getFieldBounds(row));
    addChildAndSetID(&m_screenJpgQuality, "qual");

    row++;

    label = std::make_unique<Label>();
    label->setText("Startup", NotificationType::dontSendNotification);
    label->setJustificationType(Justification::centredTop);
    label->setBounds(getHeaderBounds(row));
    label->setColour(Label::backgroundColourId, Colours::white.withAlpha(0.08f));
    label->setColour(Label::outlineColourId, Colours::white.withAlpha(0.03f));
    label->setAlpha(0.6f);
    addChildAndSetID(label.get(), "lbl");
    m_components.push_back(std::move(label));

    row++;

    label = std::make_unique<Label>();
    label->setText("Scan for Plugins at Startup:", NotificationType::dontSendNotification);
    label->setBounds(getLabelBounds(row));
    addChildAndSetID(label.get(), "lbl");
    m_components.push_back(std::move(label));

    m_scanForPlugins.setBounds(getCheckBoxBounds(row));
    m_scanForPlugins.setToggleState(m_app->getServer().getScanForPlugins(), NotificationType::dontSendNotification);
    addChildAndSetID(&m_scanForPlugins, "scan");

    row++;

    label = std::make_unique<Label>();
    label->setText("Allow Plugins to be loaded in parallel:", NotificationType::dontSendNotification);
    label->setBounds(getLabelBounds(row));
    addChildAndSetID(label.get(), "lbl");
    m_components.push_back(std::move(label));

    m_parallelPluginLoad.setBounds(getCheckBoxBounds(row));
    m_parallelPluginLoad.setToggleState(m_app->getServer().getParallelPluginLoad(),
                                        NotificationType::dontSendNotification);
    addChildAndSetID(&m_parallelPluginLoad, "pload");

    row++;

    label = std::make_unique<Label>();
    label->setText("Diagnostics", NotificationType::dontSendNotification);
    label->setJustificationType(Justification::centredTop);
    label->setBounds(getHeaderBounds(row));
    label->setColour(Label::backgroundColourId, Colours::white.withAlpha(0.08f));
    label->setColour(Label::outlineColourId, Colours::white.withAlpha(0.03f));
    label->setAlpha(0.6f);
    addChildAndSetID(label.get(), "lbl");
    m_components.push_back(std::move(label));

    row++;

    label = std::make_unique<Label>();
    label->setText("Logging:", NotificationType::dontSendNotification);
    label->setBounds(getLabelBounds(row));
    addChildAndSetID(label.get(), "lbl");
    m_components.push_back(std::move(label));

    m_logger.setBounds(getCheckBoxBounds(row));
    m_logger.setToggleState(AGLogger::isEnabled(), NotificationType::dontSendNotification);
    addChildAndSetID(&m_logger, "logger");

    row++;

    label = std::make_unique<Label>();
    label->setText("Tracing (please enable to report issues):", NotificationType::dontSendNotification);
    label->setBounds(getLabelBounds(row));
    addChildAndSetID(label.get(), "lbl");
    m_components.push_back(std::move(label));

    m_tracer.setBounds(getCheckBoxBounds(row));
    m_tracer.setToggleState(Tracer::isEnabled(), NotificationType::dontSendNotification);
    addChildAndSetID(&m_tracer, "tracer");

    row++;

    totalHeight += row * rowHeight;

    m_saveButton.setButtonText("Save");
    m_saveButton.setBounds(totalWidth / 2 - saveButtonWidth / 2, totalHeight - borderTB - saveButtonHeight,
                           saveButtonWidth, saveButtonHeight);
    m_saveButton.onClick = [this, app] {
        traceScope();
        Tracer::setEnabled(m_tracer.getToggleState());
        AGLogger::setEnabled(m_logger.getToggleState());
        auto appCpy = app;
        appCpy->getServer().setId(m_idText.getText().getIntValue());
        appCpy->getServer().setName(m_nameText.getText());
        appCpy->getServer().setEnableAU(m_auSupport.getToggleState());
        appCpy->getServer().setEnableVST3(m_vst3Support.getToggleState());
        appCpy->getServer().setEnableVST2(m_vst2Support.getToggleState());
        appCpy->getServer().setScanForPlugins(m_scanForPlugins.getToggleState());
        appCpy->getServer().setParallelPluginLoad(m_parallelPluginLoad.getToggleState());
        appCpy->getServer().setSandboxing(m_sandbox.getToggleState());
        switch (m_screenCapturingMode.getSelectedId()) {
            case 1:
                appCpy->getServer().setScreenCapturingFFmpeg(true);
                appCpy->getServer().setScreenCapturingFFmpegEncoder(ScreenRecorder::WEBP);
                appCpy->getServer().setScreenCapturingOff(false);
                break;
            case 2:
                appCpy->getServer().setScreenCapturingFFmpeg(true);
                appCpy->getServer().setScreenCapturingFFmpegEncoder(ScreenRecorder::MJPEG);
                appCpy->getServer().setScreenCapturingOff(false);
                break;
            case 3:
                appCpy->getServer().setScreenCapturingFFmpeg(false);
                appCpy->getServer().setScreenCapturingOff(false);
                break;
            case 4:
                appCpy->getServer().setScreenCapturingFFmpeg(false);
                appCpy->getServer().setScreenCapturingOff(true);
                break;
        }
        appCpy->getServer().setScreenCapturingFFmpegQuality(
            (ScreenRecorder::EncoderQuality)(m_screenCapturingQuality.getSelectedId() - 1));
        appCpy->getServer().setScreenDiffDetection(m_screenDiffDetection.getToggleState());
        float qual = m_screenJpgQuality.getText().getFloatValue();
        if (qual < 0.1) {
            qual = 0.1f;
        } else if (qual > 1) {
            qual = 1.0f;
        }
        appCpy->getServer().setScreenQuality(qual);
        if (m_vst3Folders.getText().length() > 0) {
            appCpy->getServer().setVST3Folders(StringArray::fromLines(m_vst3Folders.getText()));
        }
        if (m_vst2Folders.getText().length() > 0) {
            appCpy->getServer().setVST2Folders(StringArray::fromLines(m_vst2Folders.getText()));
        }
        appCpy->getServer().setVSTNoStandardFolders(m_vstNoStandardFolders.getToggleState());
        appCpy->getServer().saveConfig();
        appCpy->hideServerSettings();
        appCpy->restartServer();
    };
    addChildAndSetID(&m_saveButton, "save");

    setResizable(false, false);
    centreWithSize(totalWidth, totalHeight);
    setBounds(WindowPositions::get(WindowPositions::ServerSettings, getBounds()));
    setVisible(true);
    windowToFront(this);
}

ServerSettingsWindow::~ServerSettingsWindow() {
    WindowPositions::set(WindowPositions::ServerSettings, getBounds());
    clearContentComponent();
}

void ServerSettingsWindow::closeButtonPressed() {
    traceScope();
    m_app->hideServerSettings();
}

}  // namespace e47<|MERGE_RESOLUTION|>--- conflicted
+++ resolved
@@ -118,7 +118,6 @@
     }
 
     label = std::make_unique<Label>();
-<<<<<<< HEAD
     label->setText("Client Sandboxing:", NotificationType::dontSendNotification);
     label->setBounds(getLabelBounds(row));
     addChildAndSetID(label.get(), "lbl");
@@ -128,7 +127,9 @@
     m_sandbox.setToggleState(m_app->getServer().getSandboxing(), NotificationType::dontSendNotification);
     addChildAndSetID(&m_sandbox, "sandbox");
 
-=======
+    row++;
+
+    label = std::make_unique<Label>();
     label->setText("Plugin Formats", NotificationType::dontSendNotification);
     label->setJustificationType(Justification::centredTop);
     label->setBounds(getHeaderBounds(row));
@@ -138,7 +139,6 @@
     addChildAndSetID(label.get(), "lbl");
     m_components.push_back(std::move(label));
 
->>>>>>> 29615d93
     row++;
 
 #ifdef JUCE_MAC
